--- conflicted
+++ resolved
@@ -12,16 +12,9 @@
 
   const features = [
     {
-<<<<<<< HEAD
-      // Bliss AI Companion (icon: white)
-      icon: <Brain className="w-6 h-6 text-white" />,
+      icon: <Brain className="w-6 h-6" />,
       title: "Bliss AI Companion",
       description: "Your personal growth companion that learns, adapts, and provides insights tailored to your unique journey."
-=======
-      icon: <Brain className="w-6 h-6" />,
-      title: "Bliss 2.0 AI Companion",
-      description: "Advanced AI with 5 behavioral modes, dynamic personality adaptation, and deep memory consciousness that evolves with your growth journey."
->>>>>>> 3dd237b5
     },
     {
       // Growth Halo Tracking (icon: gold)
